---
title: YOLO Vision AI
emoji: 🔍
colorFrom: blue
colorTo: green
<<<<<<< HEAD
sdk: flask
sdk_version: 2.0.1
=======
sdk: gradio
sdk_version: 5.24.0
>>>>>>> c81a48ac
app_file: app.py
pinned: false
---

# YOLO Vision AI

Una aplicación web completa basada en Flask que aprovecha los modelos YOLO para diversas tareas de visión por computadora.

## Características

- **Detección de Objetos**: Detecta objetos en imágenes utilizando YOLOv8
- **Segmentación de Imágenes**: Genera máscaras precisas a nivel de píxel para objetos detectados
- **Estimación de Pose**: Detecta puntos clave del cuerpo humano
- **Clasificación de Imágenes**: Clasifica imágenes en diferentes categorías
- **Entrenamiento de Modelos**: Entrena modelos YOLO personalizados con tus propios datos
- **Transmisión de Video**: Procesa video en tiempo real desde tu webcam

## Tecnologías Utilizadas

- Flask (Backend)
- Bootstrap 5 (Frontend)
- Ultralytics YOLO (Modelos de IA)
- OpenCV (Procesamiento de imágenes y video)
- PyTorch (Framework de aprendizaje profundo)

## Cómo Usar

1. Sube una imagen o proporciona una URL
2. Selecciona el tipo de análisis (detección, segmentación, pose, clasificación)
3. Ajusta el umbral de confianza según sea necesario
4. Visualiza los resultados de manera interactiva

## Entrenamiento de Modelos Personalizados

Puedes entrenar tus propios modelos YOLO subiendo un conjunto de datos en formato ZIP. La aplicación te guiará a través del proceso y te permitirá descargar el modelo entrenado para uso futuro.

## Transmisión de Video en Vivo

Conecta tu webcam para analizar video en tiempo real utilizando cualquiera de los modelos YOLO disponibles.<|MERGE_RESOLUTION|>--- conflicted
+++ resolved
@@ -3,13 +3,8 @@
 emoji: 🔍
 colorFrom: blue
 colorTo: green
-<<<<<<< HEAD
 sdk: flask
 sdk_version: 2.0.1
-=======
-sdk: gradio
-sdk_version: 5.24.0
->>>>>>> c81a48ac
 app_file: app.py
 pinned: false
 ---
